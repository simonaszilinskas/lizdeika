--- conflicted
+++ resolved
@@ -2009,7 +2009,6 @@
         </div>
     </div>
 
-<<<<<<< HEAD
     <!-- Template Modal -->
     <div id="template-modal" class="fixed inset-0 bg-gray-600 bg-opacity-50 modal hidden flex items-center justify-center z-50">
         <div class="bg-white rounded-lg shadow-xl p-6 m-4 max-w-2xl w-full">
@@ -2055,7 +2054,6 @@
         </div>
     </div>
 
-=======
     <script>
         // Check if 2FA reminder should be shown
         function check2FAReminder() {
@@ -2092,6 +2090,5 @@
         // Check on page load
         document.addEventListener('DOMContentLoaded', check2FAReminder);
     </script>
->>>>>>> ea4db013
 </body>
 </html>
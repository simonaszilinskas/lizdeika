--- conflicted
+++ resolved
@@ -238,11 +238,7 @@
                     systemMode
                 });
             } catch (error) {
-<<<<<<< HEAD
-                logger.error('Failed to record message statistics:', error);
-=======
-                console.error('Failed to record message statistics:', error);
->>>>>>> f5479d39
+                logger.error('Failed to record message statistics', { error: error.message, stack: error.stack });
             }
 
             // Score agent action in Langfuse for observability (excludes autopilot mode)

--- conflicted
+++ resolved
@@ -477,44 +477,28 @@
                                 aria-label="Filter: My conversations"
                                 title="My conversations"
                                 data-fullText="MINE" data-shortText="M">
-<<<<<<< HEAD
-                            <span class="button-text">MINE</span>
-=======
                             <span class="button-text">M</span>
->>>>>>> d5a240c9
                         </button>
                         <button id="filter-unassigned" onclick="dashboard.setFilter('unassigned')"
                                 class="flex-1 text-xs px-2 py-1.5 rounded bg-gray-100 text-gray-700 transition hover:bg-gray-200"
                                 aria-label="Filter: Unassigned conversations"
                                 title="Unassigned"
                                 data-fullText="NOBODY'S" data-shortText="U">
-<<<<<<< HEAD
-                            <span class="button-text">NOBODY'S</span>
-=======
                             <span class="button-text">U</span>
->>>>>>> d5a240c9
                         </button>
                         <button id="filter-others" onclick="dashboard.setFilter('others')"
                                 class="flex-1 text-xs px-2 py-1.5 rounded bg-gray-100 text-gray-700 transition hover:bg-gray-200"
                                 aria-label="Filter: Other agents' conversations"
                                 title="Others"
                                 data-fullText="SOMEBODY'S" data-shortText="O">
-<<<<<<< HEAD
-                            <span class="button-text">SOMEBODY'S</span>
-=======
                             <span class="button-text">O</span>
->>>>>>> d5a240c9
                         </button>
                         <button id="filter-all" onclick="dashboard.setFilter('all')"
                                 class="flex-1 text-xs px-2 py-1.5 rounded bg-gray-100 text-gray-700 transition hover:bg-gray-200"
                                 aria-label="Filter: All conversations"
                                 title="All"
                                 data-fullText="ALL" data-shortText="A">
-<<<<<<< HEAD
-                            <span class="button-text">ALL</span>
-=======
                             <span class="button-text">A</span>
->>>>>>> d5a240c9
                         </button>
                     </div>
                 </div>

<!DOCTYPE html>
<html lang="en">
<head>
    <meta charset="UTF-8">
    <meta name="viewport" content="width=device-width, initial-scale=1.0">
    <title>Setup Two-Factor Authentication</title>
    <script src="https://cdn.tailwindcss.com"></script>
    <link rel="stylesheet" href="https://cdnjs.cloudflare.com/ajax/libs/font-awesome/6.0.0/css/all.min.css">
    <style>
        .step-indicator {
            transition: all 0.3s ease;
        }
        .step-active {
            transform: scale(1.1);
        }
        @keyframes fadeIn {
            from { opacity: 0; transform: translateY(10px); }
            to { opacity: 1; transform: translateY(0); }
        }
        .fade-in {
            animation: fadeIn 0.4s ease;
        }
    </style>
</head>
<body class="bg-gradient-to-br from-green-50 to-blue-50 min-h-screen flex items-center justify-center p-4">
    <div class="bg-white rounded-xl shadow-2xl p-8 w-full max-w-2xl fade-in">
        <!-- Progress Indicator -->
        <div class="flex items-center justify-center mb-8">
            <div class="flex items-center gap-4">
                <div id="step-indicator-1" class="step-indicator step-active flex items-center justify-center w-10 h-10 rounded-full bg-green-600 text-white font-bold">
                    1
                </div>
                <div class="w-16 h-1 bg-gray-300" id="progress-line"></div>
                <div id="step-indicator-2" class="step-indicator flex items-center justify-center w-10 h-10 rounded-full bg-gray-300 text-gray-600 font-bold">
                    2
                </div>
            </div>
        </div>

        <!-- Header -->
        <div class="text-center mb-6">
            <div class="w-20 h-20 bg-gradient-to-br from-green-600 to-blue-600 rounded-full mx-auto mb-4 flex items-center justify-center">
                <i class="fas fa-shield-alt text-white text-3xl"></i>
            </div>
            <h1 class="text-3xl font-bold text-gray-800">Enable 2FA</h1>
            <p class="text-xs text-gray-500 mt-2" id="step-subtitle">Scan QR code</p>
        </div>

        <!-- Setup Steps (initially visible) -->
        <div id="setupSteps" class="space-y-6 transition-opacity duration-300">
            <!-- Combined Step View -->
            <div class="bg-gradient-to-br from-gray-50 to-white p-8 rounded-xl border border-gray-200">
                <!-- QR Code Section -->
                <div class="text-center mb-6">
                    <p class="text-xs text-gray-600 mb-4">Scan with authenticator app:</p>
                    <div class="flex justify-center mb-4">
                        <div id="qrCodeContainer" class="border-4 border-green-500 rounded-xl p-4 bg-white shadow-lg">
                            <div class="w-56 h-56 flex items-center justify-center text-gray-400">
                                <i class="fas fa-spinner fa-spin text-4xl"></i>
                            </div>
                        </div>
                    </div>

                    <!-- Collapsible Manual Entry -->
                    <details class="mt-4">
                        <summary class="text-xs text-gray-500 hover:text-gray-700 cursor-pointer" title="Manual entry alternative">
                            No camera? Enter key
                        </summary>
                        <div class="mt-3 p-3 bg-gray-100 rounded-lg">
                            <code id="secretText" class="block text-xs font-mono break-all text-gray-800">Loading...</code>
<<<<<<< HEAD
                            <button type="button" onclick="copySecret()" class="mt-2 text-xs text-green-600 hover:text-green-700" aria-label="Copy secret key">
=======
                            <button type="button" onclick="copySecret()" class="mt-2 text-xs text-green-600 hover:text-green-700" title="Copy secret key" aria-label="Copy secret key">
>>>>>>> d5a240c9
                                <i class="fas fa-copy"></i>
                            </button>
                        </div>
                    </details>
                </div>

                <!-- Divider -->
                <div class="relative my-8">
                    <div class="absolute inset-0 flex items-center">
                        <div class="w-full border-t border-gray-300"></div>
                    </div>
                    <div class="relative flex justify-center text-sm">
                        <span class="px-4 bg-white text-gray-500">Then</span>
                    </div>
                </div>

                <!-- Verify Section -->
                <div class="text-center">
                    <p class="text-xs text-gray-600 mb-4">Enter 6-digit code:</p>
                    <form id="verifyForm" class="space-y-4">
                        <input type="text" id="verifyCode" maxlength="6" placeholder="000000" required
                               inputmode="numeric" pattern="[0-9]*" autocomplete="one-time-code" autofocus
                               class="w-full max-w-xs mx-auto px-4 py-4 border-2 border-gray-300 rounded-xl focus:ring-2 focus:ring-green-500 focus:border-green-500 text-center text-3xl font-mono tracking-widest transition-all"
                               aria-label="Verification code"
                               oninput="this.value = this.value.replace(/[^0-9]/g, ''); if(this.value.length === 6) { setTimeout(() => verify2FA(), 500); }">
                        <button type="submit" id="verifyButton"
                                class="w-full max-w-xs bg-gradient-to-r from-green-600 to-blue-600 text-white py-4 px-6 rounded-xl hover:from-green-700 hover:to-blue-700 transition-all duration-200 font-semibold text-lg shadow-lg hover:shadow-xl flex items-center justify-center gap-2"
                                aria-label="Enable 2FA">
                            <span id="verifyButtonText">
                                <i class="fas fa-check-circle"></i>Enable
                            </span>
                            <i id="verifySpinner" class="fas fa-spinner fa-spin hidden"></i>
                        </button>
                    </form>
                </div>
            </div>
        </div>

        <!-- Backup Codes Section -->
        <div id="backupCodesSection" class="hidden fade-in">
            <div class="bg-gradient-to-br from-green-50 to-blue-50 border-2 border-green-500 rounded-xl p-8">
                <div class="text-center mb-6">
                    <div class="w-16 h-16 bg-green-600 rounded-full mx-auto mb-4 flex items-center justify-center">
                        <i class="fas fa-check text-white text-2xl"></i>
                    </div>
                    <h3 class="text-xl font-bold text-gray-900">Enabled!</h3>
                    <p class="text-xs text-gray-600 mt-2">Save backup codes</p>
                </div>

                <div class="bg-white rounded-lg p-6 mb-6 border border-gray-200">
                    <div class="flex items-start gap-3 mb-4 p-3 bg-yellow-50 rounded-lg border border-yellow-200">
                        <i class="fas fa-exclamation-triangle text-yellow-600 mt-1" aria-hidden="true"></i>
                        <div class="text-xs">
                            <p class="font-semibold text-yellow-900 mb-1">Keep codes safe</p>
                            <p class="text-yellow-800">One-time use for account recovery</p>
                        </div>
                    </div>

                    <div id="backupCodesList" class="grid grid-cols-2 gap-2">
                        <!-- Backup codes will be inserted here -->
                    </div>
                </div>

                <button onclick="finishSetup()" id="continueButton"
                        class="w-full bg-gradient-to-r from-green-600 to-blue-600 text-white py-4 px-6 rounded-xl hover:from-green-700 hover:to-blue-700 transition-all duration-200 font-semibold text-lg shadow-lg hover:shadow-xl flex items-center justify-center gap-2"
                        aria-label="Continue to dashboard">
                    <i class="fas fa-arrow-right"></i>Dashboard
                </button>
            </div>
        </div>

        <!-- Skip Option -->
        <div id="skipOption" class="mt-6 text-center">
            <button onclick="remindLater()" class="text-xs text-gray-500 hover:text-gray-700 transition-colors" aria-label="Skip for now">
                <i class="fas fa-clock"></i> Later
            </button>
        </div>

        <!-- Error Message -->
        <div id="errorMessage" class="mt-4 p-3 bg-red-50 border border-red-200 rounded-lg text-red-700 text-xs hidden">
            <i class="fas fa-exclamation-circle" aria-hidden="true"></i>
            <span id="errorText"></span>
        </div>

        <!-- Success Message -->
        <div id="successMessage" class="mt-4 p-3 bg-green-50 border border-green-200 rounded-lg text-green-700 text-xs hidden">
            <i class="fas fa-check-circle" aria-hidden="true"></i>
            <span id="successText"></span>
        </div>
    </div>

    <script>
        const apiUrl = window.location.port === '3002'
            ? window.location.protocol + '//' + window.location.hostname + ':3002'
            : window.location.origin;
        let userId = null;
        let userEmail = null;
        let backupCodes = [];
        let authToken = null;

        document.addEventListener('DOMContentLoaded', async () => {
            // Check for setup token (mandatory 2FA) or regular token (optional setup)
            const setupToken = sessionStorage.getItem('setup_token');
            const agentToken = localStorage.getItem('agent_token');
            authToken = setupToken || agentToken;

            // Check for user data from either source
            const pendingSetupData = sessionStorage.getItem('pending_2fa_setup');
            const userData = localStorage.getItem('user_data');

            // Check if mandatory setup from query parameter
            const params = new URLSearchParams(window.location.search);
            const mandatory = params.get('mandatory') === 'true';

            if (!authToken) {
                window.location.href = 'login.html';
                return;
            }

            // Get user info from either source
            if (pendingSetupData) {
                // Mandatory setup from login
                const pending = JSON.parse(pendingSetupData);
                userId = pending.userId;
                userEmail = pending.email;
            } else if (userData) {
                // Optional setup for already-authenticated user
                const user = JSON.parse(userData);
                userId = user.id;
                userEmail = user.email;

                // Check if user already has 2FA enabled
                if (user.totp_enabled) {
                    window.location.href = 'agent-dashboard.html';
                    return;
                }
            } else {
                window.location.href = 'login.html';
                return;
            }

            // Hide skip option if mandatory
            if (mandatory) {
                const skipOption = document.getElementById('skipOption');
                if (skipOption) {
                    skipOption.classList.add('hidden');
                }
            }

            // Initialize 2FA setup
            await initiate2FA();
        });

        // Handle verify form
        document.getElementById('verifyForm').addEventListener('submit', async (e) => {
            e.preventDefault();
            await verify2FA();
        });

        async function initiate2FA() {
            try {
                const response = await fetch(`${apiUrl}/api/users/${userId}/totp/initiate`, {
                    method: 'POST',
                    headers: {
                        'Authorization': `Bearer ${authToken}`,
                        'Content-Type': 'application/json'
                    }
                });

                const data = await response.json();

                if (response.ok && data.success) {
                    // Display QR code
                    document.getElementById('qrCodeContainer').innerHTML =
                        `<img src="${data.data.qrCode}" alt="QR Code" class="w-48 h-48" />`;

                    // Display manual entry key
                    document.getElementById('secretText').textContent = data.data.manualEntryKey;

                    // Store backup codes for later use
                    backupCodes = data.data.backupCodes || [];

                    console.log('✅ 2FA setup initiated');
                } else {
                    throw new Error(data.error || 'Failed to initiate 2FA setup');
                }
            } catch (error) {
                console.error('Setup error:', error);
                showError('Failed to initialize 2FA setup. Please try again or contact support.');
            }
        }

        async function verify2FA() {
            const code = document.getElementById('verifyCode').value.trim();
            const verifyButton = document.getElementById('verifyButton');
            const verifyButtonText = document.getElementById('verifyButtonText');
            const verifySpinner = document.getElementById('verifySpinner');

            if (!code || code.length !== 6) {
                showError('Please enter a valid 6-digit code');
                return;
            }

            // Show loading
            verifyButton.disabled = true;
            verifyButtonText.textContent = 'Verifying...';
            verifySpinner.classList.remove('hidden');

            try {
                const response = await fetch(`${apiUrl}/api/users/${userId}/totp/verify`, {
                    method: 'POST',
                    headers: {
                        'Authorization': `Bearer ${authToken}`,
                        'Content-Type': 'application/json'
                    },
                    body: JSON.stringify({ code })
                });

                const data = await response.json();

                if (response.ok && data.success) {
                    // Update user data in localStorage if it exists
                    const userData = localStorage.getItem('user_data');
                    if (userData) {
                        const user = JSON.parse(userData);
                        user.totp_enabled = true;
                        localStorage.setItem('user_data', JSON.stringify(user));
                    }

                    // Show backup codes (use stored codes from initiate response)
                    showBackupCodes(backupCodes);
                } else {
                    throw new Error(data.error || 'Verification failed');
                }
            } catch (error) {
                console.error('Verification error:', error);
                showError(error.message || 'Invalid code. Please try again.');
                document.getElementById('verifyCode').value = '';
            } finally {
                verifyButton.disabled = false;
                verifyButtonText.textContent = 'Verify & Enable 2FA';
                verifySpinner.classList.add('hidden');
            }
        }

        function copySecret() {
            const secret = document.getElementById('secretText').textContent;
            navigator.clipboard.writeText(secret).then(() => {
                showSuccess('Secret copied to clipboard!');
            }).catch(() => {
                showError('Failed to copy. Please copy manually.');
            });
        }

        function showBackupCodes(codes) {
            // Update progress indicator
            document.getElementById('step-indicator-1').classList.remove('step-active');
            document.getElementById('step-indicator-1').classList.add('bg-green-600', 'text-white');
            document.getElementById('progress-line').classList.add('bg-green-600');
            document.getElementById('step-indicator-2').classList.add('bg-green-600', 'text-white', 'step-active');
            document.getElementById('step-indicator-2').classList.remove('bg-gray-300', 'text-gray-600');

            // Hide setup, show backup codes
            document.getElementById('setupSteps').style.opacity = '0';
            setTimeout(() => {
                document.getElementById('setupSteps').classList.add('hidden');
                document.getElementById('skipOption').classList.add('hidden');
                document.getElementById('backupCodesSection').classList.remove('hidden');
                document.getElementById('step-subtitle').textContent = 'Save your backup codes';
            }, 300);

            const codesList = document.getElementById('backupCodesList');
            codesList.innerHTML = codes.map((code, index) =>
                `<div class="p-3 bg-gray-50 rounded-lg border border-gray-200 text-center">
                    <code class="text-sm font-mono font-semibold text-gray-800">${code}</code>
                </div>`
            ).join('');

            showSuccess('Two-factor authentication enabled successfully!');
        }

        function finishSetup() {
            // Clean up setup token and session data
            sessionStorage.removeItem('setup_token');
            sessionStorage.removeItem('pending_2fa_setup');

            // If this was mandatory setup, redirect to login to get full tokens
            if (!localStorage.getItem('agent_token')) {
                alert('2FA setup complete! Please log in again with your password and 2FA code.');
                window.location.href = 'login.html';
            } else {
                // Optional setup for already-authenticated user
                window.location.href = 'agent-dashboard.html';
            }
        }

        function remindLater() {
            if (confirm('Warning: Your account will be less secure without 2FA.\n\nYou can set up 2FA later from Settings.\n\nContinue without 2FA?')) {
                // Store reminder flag
                localStorage.setItem('2fa_reminder_dismissed', Date.now());
                window.location.href = 'agent-dashboard.html';
            }
        }

        function showError(message) {
            const errorDiv = document.getElementById('errorMessage');
            const errorText = document.getElementById('errorText');
            errorText.textContent = message;
            errorDiv.classList.remove('hidden');

            setTimeout(() => {
                errorDiv.classList.add('hidden');
            }, 5000);
        }

        function showSuccess(message) {
            const successDiv = document.getElementById('successMessage');
            const successText = document.getElementById('successText');
            successText.textContent = message;
            successDiv.classList.remove('hidden');
        }
    </script>
</body>
</html><|MERGE_RESOLUTION|>--- conflicted
+++ resolved
@@ -68,11 +68,7 @@
                         </summary>
                         <div class="mt-3 p-3 bg-gray-100 rounded-lg">
                             <code id="secretText" class="block text-xs font-mono break-all text-gray-800">Loading...</code>
-<<<<<<< HEAD
-                            <button type="button" onclick="copySecret()" class="mt-2 text-xs text-green-600 hover:text-green-700" aria-label="Copy secret key">
-=======
                             <button type="button" onclick="copySecret()" class="mt-2 text-xs text-green-600 hover:text-green-700" title="Copy secret key" aria-label="Copy secret key">
->>>>>>> d5a240c9
                                 <i class="fas fa-copy"></i>
                             </button>
                         </div>

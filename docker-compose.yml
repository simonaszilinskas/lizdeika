services:
  # PostgreSQL Database
  postgres:
    image: postgres:15-alpine
    container_name: vilnius-postgres
    restart: unless-stopped
    environment:
      POSTGRES_DB: vilnius_support
      POSTGRES_USER: vilnius_user
      POSTGRES_PASSWORD: secure_password
      PGDATA: /var/lib/postgresql/data/pgdata
    volumes:
      - postgres_data:/var/lib/postgresql/data
    ports:
      - "5434:5432"
    healthcheck:
      test: ["CMD-SHELL", "pg_isready -U vilnius_user -d vilnius_support"]
      interval: 10s
      timeout: 5s
      retries: 5

  # Backend Application
  backend:
    build:
      context: .
      target: development
    container_name: vilnius-backend
    restart: unless-stopped
    environment:
      - NODE_ENV=development
      - HOST=0.0.0.0
      - PORT=3002
      - DATABASE_URL=postgresql://vilnius_user:secure_password@postgres:5432/vilnius_support
      - JWT_SECRET=development-jwt-secret-change-in-production
      - JWT_REFRESH_SECRET=development-refresh-secret-change-in-production
      - WIDGET_NAME=Vilnius Assistant
      - WIDGET_PRIMARY_COLOR=#2c5530
      - WIDGET_ALLOWED_DOMAINS=*
      - RAG_K=100
      - RAG_SHOW_SOURCES=true
      - ADMIN_RECOVERY_KEY=dev-recovery-key-123
      - TOTP_ENCRYPTION_KEY=development-totp-encryption-key-must-be-32-chars!
<<<<<<< HEAD
      - UPLOADS_DIR=/var/uploads
=======
      - CHROMA_URL=${CHROMA_URL}
      - CHROMA_TENANT=${CHROMA_TENANT}
      - CHROMA_DATABASE=${CHROMA_DATABASE}
      - CHROMA_API_KEY=${CHROMA_API_KEY}
      - MISTRAL_API_KEY=${MISTRAL_API_KEY}
>>>>>>> 22f77c52
    volumes:
      - ./custom-widget/backend:/app
      - /app/node_modules
      - ./custom-widget/js:/app/public/js
      - uploads_data:/var/uploads
    ports:
      - "3002:3002"
    depends_on:
      postgres:
        condition: service_healthy
    healthcheck:
      test: ["CMD", "wget", "--no-verbose", "--tries=1", "--spider", "http://localhost:3002/health"]
      interval: 30s
      timeout: 10s
      retries: 3
      start_period: 40s
    command: >
      sh -c "
        echo 'Waiting for database...' &&
        npx prisma migrate deploy &&
        npx prisma generate &&
        echo 'Starting development server...' &&
        npm run dev
      "

  # Nginx for serving static files (optional for development)
  nginx:
    image: nginx:alpine
    container_name: vilnius-nginx
    restart: unless-stopped
    ports:
      - "80:80"
    volumes:
      - ./custom-widget:/usr/share/nginx/html/custom-widget:ro
      - ./docker/nginx/dev.conf:/etc/nginx/conf.d/default.conf:ro
    depends_on:
      - backend
    profiles:
      - with-nginx

volumes:
  postgres_data:
    driver: local
  uploads_data:
    driver: local

networks:
  default:
    name: vilnius-network<|MERGE_RESOLUTION|>--- conflicted
+++ resolved
@@ -40,15 +40,12 @@
       - RAG_SHOW_SOURCES=true
       - ADMIN_RECOVERY_KEY=dev-recovery-key-123
       - TOTP_ENCRYPTION_KEY=development-totp-encryption-key-must-be-32-chars!
-<<<<<<< HEAD
       - UPLOADS_DIR=/var/uploads
-=======
       - CHROMA_URL=${CHROMA_URL}
       - CHROMA_TENANT=${CHROMA_TENANT}
       - CHROMA_DATABASE=${CHROMA_DATABASE}
       - CHROMA_API_KEY=${CHROMA_API_KEY}
       - MISTRAL_API_KEY=${MISTRAL_API_KEY}
->>>>>>> 22f77c52
     volumes:
       - ./custom-widget/backend:/app
       - /app/node_modules
